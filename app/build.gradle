plugins {
    id 'com.github.kt3k.coveralls' version '2.8.2'
    id 'com.gladed.androidgitversion' version '0.4.14'
}

apply plugin: 'com.android.application'

apply plugin: 'kotlin-android'

apply plugin: 'kotlin-kapt'

apply plugin: 'org.ajoberstar.grgit'

apply from: 'buildtools/ColoredOutput.gradle'

apply from: 'buildtools/jacoco.gradle'

apply from: 'buildtools/SentryProperties.gradle'

apply from: 'buildtools/checksums.gradle'

apply from: 'buildtools/external.gradle'

apply from: 'buildtools/screenshots.gradle'

apply from: 'buildtools/preprocess_resources.gradle'

def GITHUB_BRANCH = System.env.GITHUB_REF?.replaceFirst("^refs/.*/", "")

def runProguardInDebug = false
def isRunningOnCI = System.getenv("CI") == "true"

android {
    compileSdkVersion 32
    androidGitVersion {
        hideBranches = [ 'main' ]
        // include build number for CI builds, omit for local builds
        // because local dev commonly involves switching between branches
        if (isRunningOnCI) {
            codeFormat = 'MMNNPPBBB'
        } else {
            codeFormat = 'MMNNPPXXX'
        }
    }
    defaultConfig {
        applicationId "me.hufman.androidautoidrive"
        minSdkVersion 23
        targetSdkVersion 32
        versionCode androidGitVersion.code() + 1
        versionName androidGitVersion.name()
//        testInstrumentationRunner "androidx.test.runner.AndroidJUnitRunner"
        testInstrumentationRunner 'me.hufman.androidautoidrive.DexOpenerAndroidJUnitRunner'
        archivesBaseName = "androidautoidrive-${androidGitVersion.name()}"
        buildConfigField "long", "COMMIT_TIME", ((grgit != null && !androidGitVersion.name().contains("-dirty")) ? grgit.head().dateTime.toEpochSecond() : 0L) + "L"
        manifestPlaceholders = [
                spotify_api_key: System.env.AndroidAutoIdrive_SpotifyApiKey ? System.env.AndroidAutoIdrive_SpotifyApiKey : AndroidAutoIdrive_SpotifyApiKey,
                appAuthRedirectScheme: applicationId
        ]

        // show the Audio Context option for advanced users
        // Forcing it is only useful for old phones with Android Open Accessory v2 Audio support
        // because the detection logic for AUDIO_SUPPORTS_USB only guesses based on version
        buildConfigField "boolean", "MANUAL_AUDIO_CONTEXT", "false"
    }

    signingConfigs {
        release
    }
    if (isRunningOnCI) {
        // configure keystore
        signingConfigs.release.storeFile = file("../keystore.jks")
        signingConfigs.release.storePassword = System.getenv("KEYSTORE_PASSWORD")
        signingConfigs.release.keyAlias = System.getenv("KEYSTORE_ALIAS")
        signingConfigs.release.keyPassword = System.getenv("KEYSTORE_ALIAS_PASSWORD")
    }

    sourceSets {
        main {
            // split resources into not-nested dirs, per https://stackoverflow.com/a/36214314/169035
            res.srcDirs += [
                    "src/main/res",
                    "src/main/res-facets/music_player",
                    "src/main/res-facets/tips",
                    "src/main/res-facets/welcome",
            ]
        }
    }

    buildFeatures {
        dataBinding true
    }
    buildTypes {
        release {
            postprocessing {
                removeUnusedCode true
                obfuscate false
                optimizeCode true
                proguardFile 'proguard-rules.pro'
            }
            signingConfig signingConfigs.release
        }
        debug {
            if (runProguardInDebug || isRunningOnCI) {        // make sure to run tests against minified code in CI, but local dev can be fast
                postprocessing {
                    removeUnusedCode true
                    obfuscate false
                    optimizeCode true
                    proguardFile 'proguard-rules.pro'
                }
            }
            testCoverageEnabled true
            pseudoLocalesEnabled true
        }
    }
    bundle {
        language.enableSplit = false
    }
    lintOptions {
        checkReleaseBuilds false
        abortOnError false
    }
    testOptions {
        animationsDisabled = true
        unitTests {
            includeAndroidResources = true
            all {
                testLogging {
                    exceptionFormat = 'full'
                }
            }
        }
    }

    flavorDimensions "map", "analytics", "storefront"

    productFlavors {
        nonalytics {
            dimension "analytics"
        }
        sentry {
            dimension "analytics"
        }
        nomap {
            dimension "map"
        }
        gmap {
            dimension "map"
            // load api keys from ~/.gradle/gradle.properties
            manifestPlaceholders = [spotify_api_key: System.env.AndroidAutoIdrive_SpotifyApiKey ? System.env.AndroidAutoIdrive_SpotifyApiKey : AndroidAutoIdrive_SpotifyApiKey,
                                    gmaps_api_key: System.env.AndroidAutoIdrive_GmapsApiKey ? System.env.AndroidAutoIdrive_GmapsApiKey : AndroidAutoIdrive_GmapsApiKey,
                                    appAuthRedirectScheme: defaultConfig.applicationId]
        }
        mapbox {
            dimension "map"
            buildConfigField 'String', "MapboxAccessToken", '"' + (System.env.AndroidAutoIdrive_MapboxAccessToken ? System.env.AndroidAutoIdrive_MapboxAccessToken : AndroidAutoIdrive_MapboxAccessToken) + '"'
        }
        full {
            dimension "storefront"
        }
        play {
            dimension "storefront"
        }
    }
    compileOptions {
        sourceCompatibility = 1.8
        targetCompatibility = 1.8
    }
    kotlinOptions {
        jvmTarget = "1.8"
    }

    def assertGit = tasks.create(name: "assertGitVersionRelease") { doLast {
        throw new GradleException("Could not load git versionCode for release build, make sure the project is cloned from git")
    }}
    applicationVariants.all { variant ->
        if (!variant.buildType.isDebuggable() && variant.mergedFlavor.versionCode == 1) {
            def assembleTaskName = "assemble${variant.name.capitalize()}"
            tasks[assembleTaskName].dependsOn(assertGit)
        }
    }

<<<<<<< HEAD
// What files to extract from the source APK files
def RHMISources = [
        "BMWClassic": [
                // multimedia (audioplayer) (sourced from a USA apk)
                "com.bmwgroup.connected.bmw.usa/com.bmwgroup.connected.bmw.usa.p7b": "multimedia/rhmi/bmw/multimedia.p7b",
                "com.bmwgroup.connected.bmw.usa/rhmi/multimedia/id5/v2/ui_description.xml": "multimedia/rhmi/ui_description.xml",
                "com.bmwgroup.connected.bmw.usa/rhmi/bmw/images.zip": "multimedia/rhmi/bmw/images.zip",
                "com.bmwgroup.connected.bmw.usa/rhmi/bmw/texts.zip": "multimedia/rhmi/bmw/texts.zip",
                "com.bmwgroup.connected.bmw.usa/rhmi/common/images.zip": "multimedia/rhmi/common/images.zip",
                "com.bmwgroup.connected.bmw.usa/rhmi/common/texts.zip": "multimedia/rhmi/common/texts.zip",
                // multimedia (audioplayer) (sourced from a worldwide apk)
                "com.bmwgroup.connected.bmw/com.bmwgroup.connected.bmw.p7b": "multimedia/rhmi/bmw/multimedia.p7b",
                "com.bmwgroup.connected.bmw/rhmi/multimedia/id5/v2/ui_description.xml": "multimedia/rhmi/ui_description.xml",
                "com.bmwgroup.connected.bmw/rhmi/bmw/images.zip": "multimedia/rhmi/bmw/images.zip",
                "com.bmwgroup.connected.bmw/rhmi/bmw/texts.zip": "multimedia/rhmi/bmw/texts.zip",
                "com.bmwgroup.connected.bmw/rhmi/common/images.zip": "multimedia/rhmi/common/images.zip",
                "com.bmwgroup.connected.bmw/rhmi/common/texts.zip": "multimedia/rhmi/common/texts.zip",
                // news (readout)
                "news/news.p7b": "news/rhmi/bmw/news.p7b",
                "news/rhmi/ui_description.xml": "news/rhmi/ui_description.xml",
                "news/rhmi/bmw/images.zip": "news/rhmi/bmw/images.zip",
                "news/rhmi/common/images.zip": "news/rhmi/common/images.zip",
                "news/rhmi/common/texts.zip": "news/rhmi/common/texts.zip",
        ],
        "BMW": [
                // basecoreOnlineServices (notifications, assistant)
                "basecore/basecore.p7b": "basecoreOnlineServices/rhmi/bmw/basecoreOnlineServices.p7b",
                "basecore/rhmi/onlineservices/id4/v1/ui_description.xml": "basecoreOnlineServices/rhmi/ui_description.xml",
                "basecore/rhmi/bmw/images.zip": "basecoreOnlineServices/rhmi/bmw/images.zip",
                "basecore/rhmi/common/images.zip": "basecoreOnlineServices/rhmi/common/images.zip",
                "basecore/rhmi/common/texts.zip": "basecoreOnlineServices/rhmi/common/texts.zip",

                // bmwone (id5+ notifications)
                "bmwone/bmwone.p7b": "bmwone/rhmi/bmw/bmwone.p7b",
                "bmwone/rhmi/ui_description_ID5.xml": "bmwone/rhmi/ui_description.xml",
                "bmwone/rhmi/common/images.zip": "bmwone/rhmi/common/images.zip",
                "bmwone/rhmi/common/bmwone_widgetdb.zip": "bmwone/rhmi/common/widgetdb.zip",

                // Smartthings UI layout
                // SmartThings <= v2.3.1 uses OnlineServices v2, >= v2.3.6 uses v3
                "basecore/rhmi/onlineservices/id5/v2/ui_description.xml": "smartthings/rhmi/ui_description.xml",
                // spotify UI layout, newer versions of Spotify package don't include this file
                "basecore/rhmi/multimedia/id5/v3/ui_description.xml": "spotify/rhmi/ui_description.xml",
        ],
        "BMWMine": [
                // MyBMW for J29 support
                "cdsbaseapp/cdsbaseapp.p7b": "cdsbaseapp/cdsbaseapp.p7b",
        ],
        "MINIClassic": [
                "com.bmwgroup.connected.mini.usa/com.bmwgroup.connected.mini.usa.p7b": "multimedia/rhmi/mini/multimedia.p7b",
                "com.bmwgroup.connected.mini.usa/rhmi/mini/images.zip": "multimedia/rhmi/mini/images.zip",
                "com.bmwgroup.connected.mini.usa/rhmi/mini/texts.zip": "multimedia/rhmi/mini/texts.zip",
                "com.bmwgroup.connected.mini/com.bmwgroup.connected.mini.p7b": "multimedia/rhmi/mini/multimedia.p7b",
                "com.bmwgroup.connected.mini/rhmi/mini/images.zip": "multimedia/rhmi/mini/images.zip",
                "com.bmwgroup.connected.mini/rhmi/mini/texts.zip": "multimedia/rhmi/mini/texts.zip",

                "news/news.p7b": "news/rhmi/mini/news.p7b",
                "news/rhmi/mini/images.zip": "news/rhmi/mini/images.zip",
        ],
        "MINI": [
                "basecore/basecore.p7b": "basecoreOnlineServices/rhmi/mini/basecoreOnlineServices.p7b",
                "basecore/rhmi/mini/images.zip": "basecoreOnlineServices/rhmi/mini/images.zip",
                "bmwone/bmwone.p7b": "bmwone/rhmi/mini/bmwone.p7b",
        ],
        "Smartthings": [
                "com.smartthings.android/com.smartthings.android.p7b": "smartthings/smartthings.p7b",
                "com.smartthings.android/rhmi/bmw/images.zip": "smartthings/rhmi/bmw/images.zip",
                "com.smartthings.android/rhmi/bmw/texts.zip": "smartthings/rhmi/bmw/texts.zip",
                "com.smartthings.android/rhmi/common/images.zip": "smartthings/rhmi/common/images.zip",
                "com.smartthings.android/rhmi/common/texts.zip": "smartthings/rhmi/common/texts.zip",
                "com.smartthings.android/rhmi/mini/images.zip": "smartthings/rhmi/mini/images.zip",
                "com.smartthings.android/rhmi/mini/texts.zip": "smartthings/rhmi/mini/texts.zip",
        ],
        "Spotify": [
                "com.spotify.music/com.spotify.music.p7b": "spotify/spotify.p7b",
                "com.spotify.music/rhmi/bmw/images.zip": "spotify/rhmi/bmw/images.zip",
                "com.spotify.music/rhmi/bmw/texts.zip": "spotify/rhmi/bmw/texts.zip",
                "com.spotify.music/rhmi/mini/images.zip": "spotify/rhmi/mini/images.zip",
                "com.spotify.music/rhmi/mini/texts.zip": "spotify/rhmi/mini/texts.zip",
        ],
]

// extract RHMI resources from official apps
task extractRHMI(type: Copy) {
    description "Extracts necessary RHMI resources for compilation"

    def destRoot = "src/main/assets/carapplications"

    def bmwMineFound = new FileNameByRegexFinder().getFileNames(file("../external").toString(), /(?i)connected\.mobile20.*\.apk/)

    def bmwConnectedClassicFound = new FileNameByRegexFinder().getFileNames(file("../external").toString(), /(?i)bmw.*connected.*classic.*\.apk/)

    def bmwConnectedFound = new FileNameByRegexFinder().getFileNames(file("../external").toString(), /(?i)bmw.*connected.*\.apk/)
    bmwConnectedFound.removeAll(bmwConnectedClassicFound)
    bmwConnectedFound.removeAll(bmwMineFound)

    def miniConnectedClassicFound = new FileNameByRegexFinder().getFileNames(file("../external").toString(), /(?i)mini.*connected.*classic.*\.apk/)

    def miniConnectedFound = new FileNameByRegexFinder().getFileNames(file("../external").toString(), /(?i)mini.*connected.*\.apk/)
    miniConnectedFound.removeAll(miniConnectedClassicFound)
    miniConnectedFound.removeAll(bmwMineFound)      // in case MiniMine is placed

    def smartthingsFound = new FileNameByRegexFinder().getFileNames(file("../external").toString(), /(?i)smartthings.*classic.*\.apk/)

    def spotifyFound = new FileNameByRegexFinder().getFileNames(file("../external").toString(), /(?i)spotify.*\.apk/)

    def sources = [
            "BMWClassic": bmwConnectedClassicFound[0] ?: new StopExecutionException("Could not locate BMW Connected Classic APK in external directory"),
            "BMW": bmwConnectedFound[0] ?: new StopExecutionException("Could not locate BMW Connected APK in external directory"),
            "BMWMine": bmwMineFound[0] ?: new StopExecutionException("Could not locate MyBMW APK in external directory"),
            "MINIClassic": miniConnectedClassicFound[0] ?: new StopExecutionException("Could not locate MINI Connected Classic APK in external directory"),
            "MINI": miniConnectedFound[0] ?: new StopExecutionException("Could not locate MINI Connected APK in external directory"),
            "Smartthings": smartthingsFound[0] ?: new StopExecutionException("Could not locate Smartthings Classic APK in external directory"),
            "Spotify": spotifyFound[0] ?: new StopExecutionException("Could not locate Spotify APK in external directory"),
    ]

    // actually do the copy
    sources.each { sourceZip ->
        // only prepare the CopySpec if a destination file from this zip is missing
        def missing = RHMISources[sourceZip.key].values().findAll {
            !file("$destRoot/$it").exists()
        }
        if (!missing.isEmpty()) {
            if (sourceZip.value instanceof Exception) {
                throw new StopExecutionException("Could not locate source zip for file(s): [${missing.join(",")}]: ${sourceZip.value.message}")
=======
    if (!isRunningOnCI) {
        def assertSpotifyKey = tasks.create(name: "assertSpotifyApiKey") { doLast {
            if ((System.env.AndroidAutoIdrive_SpotifyApiKey ? System.env.AndroidAutoIdrive_SpotifyApiKey : AndroidAutoIdrive_SpotifyApiKey) == "invalid") {
                throw new GradleException("Please configure a Spotify API key in your gradle.properties, or set it to \"unset\" to disable the Spotify functionality\nSee https://bimmergestalt.github.io/AAIdrive/developers")
>>>>>>> 84c7b5d4
            }
        }}
        preBuild.dependsOn assertSpotifyKey

<<<<<<< HEAD
// Also the unit tests rely on some files, extract those too
def RHMIClassicSourcesTest = [
        // these files are only in the Classic app
        "news/rhmi/ui_description.xml": "ui_description_news.xml",
]
def RHMISourcesTest = [
        "basecore/rhmi/multimedia/id5/v2/ui_description.xml": "ui_description_multimedia_v2.xml",
        "basecore/rhmi/multimedia/id5/v3/ui_description.xml": "ui_description_multimedia_v3.xml",
        "basecore/rhmi/onlineservices/id5/v1/ui_description.xml": "ui_description_onlineservices_v1.xml",
        "basecore/rhmi/onlineservices/id5/v2/ui_description.xml": "ui_description_onlineservices_v2.xml",
        "bmwone/rhmi/ui_description_ID5.xml": "ui_description_bmwone.xml",
]
task extractRHMITest(type: Copy) {
    description "Extracts necessary RHMI resources for unit tests"

    def destRoot = "src/test/resources"
    def connectedFound = new FileNameByRegexFinder().getFileNames(file("../external").toString(), /(?i)connected.*\.apk/)
    def connectedClassicFound = new FileNameByRegexFinder().getFileNames(file("../external").toString(), /(?i)connected.*\.apk/)
    connectedFound.removeAll {it.toLowerCase().contains("classic")}
    connectedFound.removeAll {it.toLowerCase().contains("mobile20")}
    connectedClassicFound.retainAll {it.toLowerCase().contains("classic")}

    def missing = RHMISourcesTest.values().findAll {
        !file("$destRoot/$it").exists()
    }
    if (!missing.isEmpty()) {
        if (connectedFound.isEmpty()) {
            throw new StopExecutionException("Could not locate Connected APK to extract test resources from")
        }
        RHMIClassicSourcesTest.each { sourceFile ->
            from({zipTree(connectedClassicFound[0])}) {
                include "assets/carapplications/${sourceFile.key}"
                eachFile { it.relativePath = new RelativePath(true, sourceFile.value)}
=======
        def assertGmapKey = tasks.create(name: "assertGmapKey") { doLast {
            if ((System.env.AndroidAutoIdrive_GmapsApiKey ? System.env.AndroidAutoIdrive_GmapsApiKey : AndroidAutoIdrive_GmapsApiKey) == "unset") {
                throw new GradleException("Please configure a Google Maps API key in your gradle.properties\nSee https://bimmergestalt.github.io/AAIdrive/developers")
>>>>>>> 84c7b5d4
            }
        }}
        applicationVariants.all { variant ->
            if (variant.name.contains("gmap")) {
                tasks["assemble${variant.name.capitalize()}"].dependsOn assertGmapKey
            }
        }

        def assertMapboxKey = tasks.create(name: "assertMapboxKey") { doLast {
            if ((System.env.AndroidAutoIdrive_MapboxDownloadToken ? System.env.AndroidAutoIdrive_MapboxDownloadToken : AndroidAutoIdrive_MapboxDownloadToken) == "unset") {
                throw new GradleException("Please configure a secret Mapbox download token in your gradle.properties\nSee https://bimmergestalt.github.io/AAIdrive/developers")
            }
            if ((System.env.AndroidAutoIdrive_MapboxAccessToken ? System.env.AndroidAutoIdrive_MapboxAccessToken : AndroidAutoIdrive_MapboxAccessToken) == "unset") {
                throw new GradleException("Please configure a Mapbox access token in your gradle.properties\nSee https://bimmergestalt.github.io/AAIdrive/developers")
            }
        }}
        applicationVariants.all { variant ->
            if (variant.name.contains("mapbox")) {
                tasks["assemble${variant.name.capitalize()}"].dependsOn assertMapboxKey
            }
        }
    }
}

// compile all the debug variants
task compileDebug {
    dependsOn {
        android.applicationVariants.findAll { it.name.endsWith("Debug") }.collect { variant ->
            "compile${variant.name.capitalize()}Sources"
        }
    }
}

// lint all the debug variants
task lintDebug {
    dependsOn {
        android.applicationVariants.findAll { it.name.endsWith("Debug") }.collect { variant ->
            "lint${variant.name.capitalize()}"
        }
    }
}

// unit test all the debug variants
task testDebug {
    dependsOn {
        android.applicationVariants.findAll { it.name.endsWith("Debug") }.collect { variant ->
            "test${variant.name.capitalize()}UnitTest"
        }
    }
}

// like check, but only with debug variants
task checkDebug {
    dependsOn(lintDebug, testDebug)
}

repositories {
    maven { url 'https://jitpack.io' }
}

dependencies {
    implementation fileTree(dir: 'libs', include: ['*.jar'])
    implementation "org.jetbrains.kotlinx:kotlinx-coroutines-core:$kotlin_coroutines_version"
    implementation "org.jetbrains.kotlinx:kotlinx-coroutines-android:$kotlin_coroutines_version"
    implementation 'androidx.appcompat:appcompat:1.3.1'
    implementation 'androidx.legacy:legacy-support-v4:1.0.0'
    implementation 'com.google.android.flexbox:flexbox:3.0.0'
    implementation 'com.google.android.material:material:1.4.0'
    implementation 'androidx.constraintlayout:constraintlayout:2.1.0'
    implementation "androidx.lifecycle:lifecycle-extensions:$androidx_lifecycle_extensions_version"
    implementation "androidx.lifecycle:lifecycle-livedata-ktx:2.3.1"
    implementation "androidx.lifecycle:lifecycle-viewmodel-ktx:2.3.1"
    implementation 'androidx.recyclerview:recyclerview:1.2.1'
    implementation 'com.github.wax911:android-emojify:1.5.3'
    implementation project(path: ':spotify-app-remote')
    implementation "com.google.code.gson:gson:2.8.6"
    implementation "com.google.openlocationcode:openlocationcode:1.0.4"
    implementation "ar.com.hjg:pngj:2.1.0"
    implementation "androidx.navigation:navigation-dynamic-features-fragment:$androidx_navigation_version"
    implementation "androidx.navigation:navigation-fragment-ktx:$androidx_navigation_version"
    implementation "androidx.navigation:navigation-ui-ktx:$androidx_navigation_version"
    implementation 'net.openid:appauth:0.10.0'
    implementation "androidx.browser:browser:1.3.0"
    implementation ('com.adamratzman:spotify-api-kotlin-android:3.8.3') {
        exclude group: 'org.jetbrains.kotlinx', module: 'kotlinx-coroutines-core'
    }
    implementation "com.soywiz.korlibs.korim:korim-android:2.2.0"
    implementation "com.soywiz.korlibs.korio:korio-android:2.2.0"

    testImplementation 'junit:junit:4.13.2'
    androidTestImplementation 'androidx.test:rules:1.4.0'
    androidTestImplementation 'androidx.test.ext:junit:1.1.3'
    androidTestImplementation 'androidx.test.ext:junit-ktx:1.1.3'
    androidTestImplementation 'androidx.test.espresso:espresso-core:3.4.0'
    androidTestImplementation 'androidx.test.espresso:espresso-contrib:3.4.0'
//    androidTestImplementation 'androidx.test:runner:1.3.0'
    androidTestImplementation 'androidx.test:rules:1.4.0'
    androidTestImplementation 'androidx.test:core-ktx:1.4.0'
    testImplementation "androidx.arch.core:core-testing:2.1.0"
    testImplementation "org.mockito:mockito-core:3.4.4"
    testImplementation 'com.nhaarman:mockito-kotlin:1.6.0'
    testImplementation 'org.awaitility:awaitility-scala:3.1.5'
    androidTestImplementation "org.mockito:mockito-android:3.4.4"
    androidTestImplementation 'com.nhaarman:mockito-kotlin:1.6.0'
    androidTestImplementation 'com.github.tmurakami:dexopener:2.0.5'
    androidTestImplementation 'org.awaitility:awaitility-scala:3.1.5'
    implementation 'io.bimmergestalt:IDriveConnectKit:0.6'
    implementation 'io.bimmergestalt:IDriveConnectKitAndroid:0.2'
    testImplementation 'io.bimmergestalt:IDriveConnectKit:0.6'
    androidTestImplementation 'io.bimmergestalt:IDriveConnectKit:0.6'
    androidTestImplementation 'io.bimmergestalt:IDriveConnectKitAndroid:0.2'
    androidTestImplementation "org.bouncycastle:bcmail-jdk16:1.46"
    testImplementation "org.jetbrains.kotlinx:kotlinx-coroutines-test:$kotlin_coroutines_version"
    testImplementation "org.powermock:powermock-core:2.0.9"
    testImplementation "org.powermock:powermock-api-mockito2:2.0.9"
    testImplementation "org.powermock:powermock-module-junit4:2.0.9"

    implementation 'com.luckycatlabs:SunriseSunsetCalculator:1.2'
    gmapImplementation 'com.google.android.gms:play-services-maps:18.0.2'
    gmapImplementation 'com.google.android.gms:play-services-location:19.0.1'
    gmapImplementation 'com.google.android.libraries.places:places:2.5.0'
    gmapImplementation 'com.google.maps:google-maps-services:0.1.20'
    mapboxImplementation "com.mapbox.mapboxsdk:mapbox-sdk-services:5.8.0"
    mapboxImplementation 'com.mapbox.maps:android:10.4.0', {
        exclude group: 'com.mapbox.plugin', module: 'maps-attribution'    // can't click the (i) button from the car screen
        exclude group: 'com.mapbox.plugin', module: 'maps-gesture'        // no touch input provided by the car
        exclude group: 'com.mapbox.plugin', module: 'maps-lifecycle'      // doesn't provide a benefit to our Presentation class
        exclude group: 'com.mapbox.plugin', module: 'maps-overlay'        // not helpful in our case
        exclude group: 'com.mapbox.plugin', module: 'maps-viewport'       // we animate the camera manually
    }
    mapboxImplementation 'com.google.android.gms:play-services-location:19.0.1'

    sentryImplementation 'io.sentry:sentry-android:1.7.16'
    sentryImplementation 'org.slf4j:slf4j-nop:1.7.25'
}<|MERGE_RESOLUTION|>--- conflicted
+++ resolved
@@ -179,181 +179,17 @@
         }
     }
 
-<<<<<<< HEAD
-// What files to extract from the source APK files
-def RHMISources = [
-        "BMWClassic": [
-                // multimedia (audioplayer) (sourced from a USA apk)
-                "com.bmwgroup.connected.bmw.usa/com.bmwgroup.connected.bmw.usa.p7b": "multimedia/rhmi/bmw/multimedia.p7b",
-                "com.bmwgroup.connected.bmw.usa/rhmi/multimedia/id5/v2/ui_description.xml": "multimedia/rhmi/ui_description.xml",
-                "com.bmwgroup.connected.bmw.usa/rhmi/bmw/images.zip": "multimedia/rhmi/bmw/images.zip",
-                "com.bmwgroup.connected.bmw.usa/rhmi/bmw/texts.zip": "multimedia/rhmi/bmw/texts.zip",
-                "com.bmwgroup.connected.bmw.usa/rhmi/common/images.zip": "multimedia/rhmi/common/images.zip",
-                "com.bmwgroup.connected.bmw.usa/rhmi/common/texts.zip": "multimedia/rhmi/common/texts.zip",
-                // multimedia (audioplayer) (sourced from a worldwide apk)
-                "com.bmwgroup.connected.bmw/com.bmwgroup.connected.bmw.p7b": "multimedia/rhmi/bmw/multimedia.p7b",
-                "com.bmwgroup.connected.bmw/rhmi/multimedia/id5/v2/ui_description.xml": "multimedia/rhmi/ui_description.xml",
-                "com.bmwgroup.connected.bmw/rhmi/bmw/images.zip": "multimedia/rhmi/bmw/images.zip",
-                "com.bmwgroup.connected.bmw/rhmi/bmw/texts.zip": "multimedia/rhmi/bmw/texts.zip",
-                "com.bmwgroup.connected.bmw/rhmi/common/images.zip": "multimedia/rhmi/common/images.zip",
-                "com.bmwgroup.connected.bmw/rhmi/common/texts.zip": "multimedia/rhmi/common/texts.zip",
-                // news (readout)
-                "news/news.p7b": "news/rhmi/bmw/news.p7b",
-                "news/rhmi/ui_description.xml": "news/rhmi/ui_description.xml",
-                "news/rhmi/bmw/images.zip": "news/rhmi/bmw/images.zip",
-                "news/rhmi/common/images.zip": "news/rhmi/common/images.zip",
-                "news/rhmi/common/texts.zip": "news/rhmi/common/texts.zip",
-        ],
-        "BMW": [
-                // basecoreOnlineServices (notifications, assistant)
-                "basecore/basecore.p7b": "basecoreOnlineServices/rhmi/bmw/basecoreOnlineServices.p7b",
-                "basecore/rhmi/onlineservices/id4/v1/ui_description.xml": "basecoreOnlineServices/rhmi/ui_description.xml",
-                "basecore/rhmi/bmw/images.zip": "basecoreOnlineServices/rhmi/bmw/images.zip",
-                "basecore/rhmi/common/images.zip": "basecoreOnlineServices/rhmi/common/images.zip",
-                "basecore/rhmi/common/texts.zip": "basecoreOnlineServices/rhmi/common/texts.zip",
-
-                // bmwone (id5+ notifications)
-                "bmwone/bmwone.p7b": "bmwone/rhmi/bmw/bmwone.p7b",
-                "bmwone/rhmi/ui_description_ID5.xml": "bmwone/rhmi/ui_description.xml",
-                "bmwone/rhmi/common/images.zip": "bmwone/rhmi/common/images.zip",
-                "bmwone/rhmi/common/bmwone_widgetdb.zip": "bmwone/rhmi/common/widgetdb.zip",
-
-                // Smartthings UI layout
-                // SmartThings <= v2.3.1 uses OnlineServices v2, >= v2.3.6 uses v3
-                "basecore/rhmi/onlineservices/id5/v2/ui_description.xml": "smartthings/rhmi/ui_description.xml",
-                // spotify UI layout, newer versions of Spotify package don't include this file
-                "basecore/rhmi/multimedia/id5/v3/ui_description.xml": "spotify/rhmi/ui_description.xml",
-        ],
-        "BMWMine": [
-                // MyBMW for J29 support
-                "cdsbaseapp/cdsbaseapp.p7b": "cdsbaseapp/cdsbaseapp.p7b",
-        ],
-        "MINIClassic": [
-                "com.bmwgroup.connected.mini.usa/com.bmwgroup.connected.mini.usa.p7b": "multimedia/rhmi/mini/multimedia.p7b",
-                "com.bmwgroup.connected.mini.usa/rhmi/mini/images.zip": "multimedia/rhmi/mini/images.zip",
-                "com.bmwgroup.connected.mini.usa/rhmi/mini/texts.zip": "multimedia/rhmi/mini/texts.zip",
-                "com.bmwgroup.connected.mini/com.bmwgroup.connected.mini.p7b": "multimedia/rhmi/mini/multimedia.p7b",
-                "com.bmwgroup.connected.mini/rhmi/mini/images.zip": "multimedia/rhmi/mini/images.zip",
-                "com.bmwgroup.connected.mini/rhmi/mini/texts.zip": "multimedia/rhmi/mini/texts.zip",
-
-                "news/news.p7b": "news/rhmi/mini/news.p7b",
-                "news/rhmi/mini/images.zip": "news/rhmi/mini/images.zip",
-        ],
-        "MINI": [
-                "basecore/basecore.p7b": "basecoreOnlineServices/rhmi/mini/basecoreOnlineServices.p7b",
-                "basecore/rhmi/mini/images.zip": "basecoreOnlineServices/rhmi/mini/images.zip",
-                "bmwone/bmwone.p7b": "bmwone/rhmi/mini/bmwone.p7b",
-        ],
-        "Smartthings": [
-                "com.smartthings.android/com.smartthings.android.p7b": "smartthings/smartthings.p7b",
-                "com.smartthings.android/rhmi/bmw/images.zip": "smartthings/rhmi/bmw/images.zip",
-                "com.smartthings.android/rhmi/bmw/texts.zip": "smartthings/rhmi/bmw/texts.zip",
-                "com.smartthings.android/rhmi/common/images.zip": "smartthings/rhmi/common/images.zip",
-                "com.smartthings.android/rhmi/common/texts.zip": "smartthings/rhmi/common/texts.zip",
-                "com.smartthings.android/rhmi/mini/images.zip": "smartthings/rhmi/mini/images.zip",
-                "com.smartthings.android/rhmi/mini/texts.zip": "smartthings/rhmi/mini/texts.zip",
-        ],
-        "Spotify": [
-                "com.spotify.music/com.spotify.music.p7b": "spotify/spotify.p7b",
-                "com.spotify.music/rhmi/bmw/images.zip": "spotify/rhmi/bmw/images.zip",
-                "com.spotify.music/rhmi/bmw/texts.zip": "spotify/rhmi/bmw/texts.zip",
-                "com.spotify.music/rhmi/mini/images.zip": "spotify/rhmi/mini/images.zip",
-                "com.spotify.music/rhmi/mini/texts.zip": "spotify/rhmi/mini/texts.zip",
-        ],
-]
-
-// extract RHMI resources from official apps
-task extractRHMI(type: Copy) {
-    description "Extracts necessary RHMI resources for compilation"
-
-    def destRoot = "src/main/assets/carapplications"
-
-    def bmwMineFound = new FileNameByRegexFinder().getFileNames(file("../external").toString(), /(?i)connected\.mobile20.*\.apk/)
-
-    def bmwConnectedClassicFound = new FileNameByRegexFinder().getFileNames(file("../external").toString(), /(?i)bmw.*connected.*classic.*\.apk/)
-
-    def bmwConnectedFound = new FileNameByRegexFinder().getFileNames(file("../external").toString(), /(?i)bmw.*connected.*\.apk/)
-    bmwConnectedFound.removeAll(bmwConnectedClassicFound)
-    bmwConnectedFound.removeAll(bmwMineFound)
-
-    def miniConnectedClassicFound = new FileNameByRegexFinder().getFileNames(file("../external").toString(), /(?i)mini.*connected.*classic.*\.apk/)
-
-    def miniConnectedFound = new FileNameByRegexFinder().getFileNames(file("../external").toString(), /(?i)mini.*connected.*\.apk/)
-    miniConnectedFound.removeAll(miniConnectedClassicFound)
-    miniConnectedFound.removeAll(bmwMineFound)      // in case MiniMine is placed
-
-    def smartthingsFound = new FileNameByRegexFinder().getFileNames(file("../external").toString(), /(?i)smartthings.*classic.*\.apk/)
-
-    def spotifyFound = new FileNameByRegexFinder().getFileNames(file("../external").toString(), /(?i)spotify.*\.apk/)
-
-    def sources = [
-            "BMWClassic": bmwConnectedClassicFound[0] ?: new StopExecutionException("Could not locate BMW Connected Classic APK in external directory"),
-            "BMW": bmwConnectedFound[0] ?: new StopExecutionException("Could not locate BMW Connected APK in external directory"),
-            "BMWMine": bmwMineFound[0] ?: new StopExecutionException("Could not locate MyBMW APK in external directory"),
-            "MINIClassic": miniConnectedClassicFound[0] ?: new StopExecutionException("Could not locate MINI Connected Classic APK in external directory"),
-            "MINI": miniConnectedFound[0] ?: new StopExecutionException("Could not locate MINI Connected APK in external directory"),
-            "Smartthings": smartthingsFound[0] ?: new StopExecutionException("Could not locate Smartthings Classic APK in external directory"),
-            "Spotify": spotifyFound[0] ?: new StopExecutionException("Could not locate Spotify APK in external directory"),
-    ]
-
-    // actually do the copy
-    sources.each { sourceZip ->
-        // only prepare the CopySpec if a destination file from this zip is missing
-        def missing = RHMISources[sourceZip.key].values().findAll {
-            !file("$destRoot/$it").exists()
-        }
-        if (!missing.isEmpty()) {
-            if (sourceZip.value instanceof Exception) {
-                throw new StopExecutionException("Could not locate source zip for file(s): [${missing.join(",")}]: ${sourceZip.value.message}")
-=======
     if (!isRunningOnCI) {
         def assertSpotifyKey = tasks.create(name: "assertSpotifyApiKey") { doLast {
             if ((System.env.AndroidAutoIdrive_SpotifyApiKey ? System.env.AndroidAutoIdrive_SpotifyApiKey : AndroidAutoIdrive_SpotifyApiKey) == "invalid") {
                 throw new GradleException("Please configure a Spotify API key in your gradle.properties, or set it to \"unset\" to disable the Spotify functionality\nSee https://bimmergestalt.github.io/AAIdrive/developers")
->>>>>>> 84c7b5d4
             }
         }}
         preBuild.dependsOn assertSpotifyKey
 
-<<<<<<< HEAD
-// Also the unit tests rely on some files, extract those too
-def RHMIClassicSourcesTest = [
-        // these files are only in the Classic app
-        "news/rhmi/ui_description.xml": "ui_description_news.xml",
-]
-def RHMISourcesTest = [
-        "basecore/rhmi/multimedia/id5/v2/ui_description.xml": "ui_description_multimedia_v2.xml",
-        "basecore/rhmi/multimedia/id5/v3/ui_description.xml": "ui_description_multimedia_v3.xml",
-        "basecore/rhmi/onlineservices/id5/v1/ui_description.xml": "ui_description_onlineservices_v1.xml",
-        "basecore/rhmi/onlineservices/id5/v2/ui_description.xml": "ui_description_onlineservices_v2.xml",
-        "bmwone/rhmi/ui_description_ID5.xml": "ui_description_bmwone.xml",
-]
-task extractRHMITest(type: Copy) {
-    description "Extracts necessary RHMI resources for unit tests"
-
-    def destRoot = "src/test/resources"
-    def connectedFound = new FileNameByRegexFinder().getFileNames(file("../external").toString(), /(?i)connected.*\.apk/)
-    def connectedClassicFound = new FileNameByRegexFinder().getFileNames(file("../external").toString(), /(?i)connected.*\.apk/)
-    connectedFound.removeAll {it.toLowerCase().contains("classic")}
-    connectedFound.removeAll {it.toLowerCase().contains("mobile20")}
-    connectedClassicFound.retainAll {it.toLowerCase().contains("classic")}
-
-    def missing = RHMISourcesTest.values().findAll {
-        !file("$destRoot/$it").exists()
-    }
-    if (!missing.isEmpty()) {
-        if (connectedFound.isEmpty()) {
-            throw new StopExecutionException("Could not locate Connected APK to extract test resources from")
-        }
-        RHMIClassicSourcesTest.each { sourceFile ->
-            from({zipTree(connectedClassicFound[0])}) {
-                include "assets/carapplications/${sourceFile.key}"
-                eachFile { it.relativePath = new RelativePath(true, sourceFile.value)}
-=======
         def assertGmapKey = tasks.create(name: "assertGmapKey") { doLast {
             if ((System.env.AndroidAutoIdrive_GmapsApiKey ? System.env.AndroidAutoIdrive_GmapsApiKey : AndroidAutoIdrive_GmapsApiKey) == "unset") {
                 throw new GradleException("Please configure a Google Maps API key in your gradle.properties\nSee https://bimmergestalt.github.io/AAIdrive/developers")
->>>>>>> 84c7b5d4
             }
         }}
         applicationVariants.all { variant ->
