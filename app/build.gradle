--- conflicted
+++ resolved
@@ -33,10 +33,6 @@
 android {
     namespace 'me.hufman.androidautoidrive'
 
-<<<<<<< HEAD
-=======
-    compileSdkVersion 34
->>>>>>> 6851cfab
     androidGitVersion {
         hideBranches = [ 'main' ]
         // include build number for CI builds, omit for local builds
@@ -49,7 +45,7 @@
     }
     defaultConfig {
         applicationId "me.hufman.androidautoidrive"
-        compileSdk 33
+        compileSdk 34
         minSdkVersion 23
         targetSdkVersion 34
         multiDexEnabled false
@@ -293,43 +289,26 @@
     implementation "com.soywiz.korlibs.korio:korio-android:2.2.0"
 
     testImplementation 'junit:junit:4.13.2'
+    testImplementation "androidx.arch.core:core-testing:2.2.0"
+    testImplementation "org.mockito:mockito-core:5.10.0"
+    testImplementation 'org.mockito.kotlin:mockito-kotlin:4.1.0'
+    testImplementation 'org.awaitility:awaitility-scala:3.1.5'
+    androidTestImplementation 'androidx.test:core-ktx:1.5.0'
     androidTestImplementation 'androidx.test:rules:1.5.0'
     androidTestImplementation 'androidx.test.ext:junit:1.1.5'
     androidTestImplementation 'androidx.test.ext:junit-ktx:1.1.5'
     androidTestImplementation 'androidx.test.espresso:espresso-core:3.5.1'
     androidTestImplementation 'androidx.test.espresso:espresso-contrib:3.5.1'
-//    androidTestImplementation 'androidx.test:runner:1.3.0'
-<<<<<<< HEAD
-    androidTestImplementation 'androidx.test:rules:1.4.0'
-    androidTestImplementation 'androidx.test:core-ktx:1.4.0'
-    testImplementation "androidx.arch.core:core-testing:2.1.0"
-    testImplementation "org.mockito:mockito-core:5.10.0"
-    testImplementation 'org.mockito.kotlin:mockito-kotlin:4.1.0'
-=======
-    androidTestImplementation 'androidx.test:rules:1.5.0'
-    androidTestImplementation 'androidx.test:core-ktx:1.5.0'
-    testImplementation "androidx.arch.core:core-testing:2.2.0"
-    testImplementation "org.mockito:mockito-core:3.4.4"
-    testImplementation 'com.nhaarman:mockito-kotlin:1.6.0'
->>>>>>> 6851cfab
-    testImplementation 'org.awaitility:awaitility-scala:3.1.5'
     androidTestImplementation "org.mockito:mockito-android:3.4.4"
     androidTestImplementation 'org.mockito.kotlin:mockito-kotlin:4.1.0'
     androidTestImplementation 'com.github.tmurakami:dexopener:2.0.5'
     androidTestImplementation 'org.awaitility:awaitility-scala:3.1.5'
-<<<<<<< HEAD
+
     implementation 'io.bimmergestalt.idriveconnectkit:idriveconnectkit:0.7'
     implementation 'io.bimmergestalt:IDriveConnectKitAndroid:0.6'
     testImplementation 'io.bimmergestalt.idriveconnectkit:idriveconnectkit:0.7'
     androidTestImplementation 'io.bimmergestalt.idriveconnectkit:idriveconnectkit:0.7'
     androidTestImplementation 'io.bimmergestalt:IDriveConnectKitAndroid:0.6'
-=======
-    implementation 'io.bimmergestalt:IDriveConnectKit:0.6'
-    implementation 'io.bimmergestalt:IDriveConnectKitAndroid:0.5'
-    testImplementation 'io.bimmergestalt:IDriveConnectKit:0.6'
-    androidTestImplementation 'io.bimmergestalt:IDriveConnectKit:0.6'
-    androidTestImplementation 'io.bimmergestalt:IDriveConnectKitAndroid:0.5'
->>>>>>> 6851cfab
     androidTestImplementation "org.bouncycastle:bcmail-jdk16:1.46"
     testImplementation "org.jetbrains.kotlinx:kotlinx-coroutines-test:$kotlin_coroutines_version"
     testImplementation "org.powermock:powermock-core:2.0.9"
