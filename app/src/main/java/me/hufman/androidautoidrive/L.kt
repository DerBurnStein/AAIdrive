import android.content.Context
import android.content.res.Configuration
import java.lang.AssertionError
import java.util.*
import kotlin.reflect.KMutableProperty1
import kotlin.reflect.full.memberProperties

object L {
	// all of the strings used in the car app
	// these default string values are used in tests, Android resources are used for real
	var NOTIFICATIONS_TITLE = "Notifications"
	var NOTIFICATIONS_EMPTY_LIST = "No Notifications"
	var NOTIFICATION_CLEAR_ACTION = "Clear"
	var NOTIFICATION_OPTIONS = "Options"
	var NOTIFICATION_POPUPS = "Notification Popups"
	var NOTIFICATION_POPUPS_PASSENGER = "Popups with passenger"

	var MAP_ACTION_VIEWMAP = "View Full Map"
	var MAP_ACTION_SEARCH = "Search for Place"
	var MAP_ACTION_CLEARNAV = "Clear Navigation"

	var MUSIC_APPLIST_TITLE = "Apps"
	var MUSIC_APPLIST_EMPTY = "<No Apps>"
	var MUSIC_CUSTOMACTIONS_TITLE = "Actions"
	var MUSIC_DISCONNECTED = "<Not Connected>"
	var MUSIC_BROWSE_TITLE = "Browse"
	var MUSIC_BROWSE_EMPTY = "<Empty>"
	var MUSIC_BROWSE_LOADING = "<Loading>"
	var MUSIC_BROWSE_SEARCHING = "<Searching>"
	var MUSIC_BROWSE_ACTION_JUMPBACK = "Jump Back"
	var MUSIC_BROWSE_ACTION_FILTER = "Filter"
	var MUSIC_BROWSE_ACTION_SEARCH = "Search"
	var MUSIC_BROWSE_PLAY_FROM_SEARCH = "Play From Search"
	var MUSIC_QUEUE_TITLE = "Now Playing"
	var MUSIC_QUEUE_EMPTY = "<Empty Queue>"
	var MUSIC_SKIP_PREVIOUS = "Back"
	var MUSIC_SKIP_NEXT = "Next"

	var MUSIC_SPOTIFY_TURN_SHUFFLE_ON = "Turn Shuffle On"
	var MUSIC_SPOTIFY_REMOVE_FROM_COLLECTION = "Dislike"
	var MUSIC_SPOTIFY_START_RADIO = "Make Radio Station"
	var MUSIC_SPOTIFY_TURN_REPEAT_ALL_ON = "Turn Repeat All On"
	var MUSIC_SPOTIFY_TURN_SHUFFLE_OFF = "Turn Shuffle Off"
	var MUSIC_SPOTIFY_TURN_REPEAT_ONE_ON = "Turn Repeat One On"
	var MUSIC_SPOTIFY_TURN_REPEAT_ONE_OFF = "Turn Repeat Off"
<<<<<<< HEAD
	val MUSIC_SPOTIFY_ADD_TO_COLLECTION = "Like"
	val MUSIC_SPOTIFY_THUMB_UP = "Thumb Up"
	val MUSIC_SPOTIFY_THUMBS_UP_SELECTED = "Thumbed Up"
	val MUSIC_SPOTIFY_THUMB_DOWN = "Thumb Down"
	val MUSIC_SPOTIFY_THUMBS_DOWN_SELECTED = "Thumbed Down"    // not sure if this exists, but just to be complete
=======
	var MUSIC_SPOTIFY_ADD_TO_COLLECTION = "Like"
>>>>>>> f4894c60

	fun loadResources(context: Context, locale: Locale? = null) {
		val thisContext = if (locale == null) { context } else {
			val origConf = context.resources.configuration
			val localeConf = Configuration(origConf)
			localeConf.setLocale(locale)
			context.createConfigurationContext(localeConf)
		}
		val stringProperties = L::class.memberProperties.filterIsInstance<KMutableProperty1<L, String>>()
		for (member in stringProperties) {
			if (member.name.matches(Regex("[A-Z_]+"))) {
				// this should crash the app if a new L string is created without a matching resource
				val id = thisContext.resources.getIdentifier(member.name, "string", context.packageName)
				if (id == 0) {
					throw AssertionError("Could not find Resource value for string ${member.name}")
				}
				val value =	thisContext.resources.getString(id)
				member.set(L, value)
			}
		}

	}
}<|MERGE_RESOLUTION|>--- conflicted
+++ resolved
@@ -43,15 +43,11 @@
 	var MUSIC_SPOTIFY_TURN_SHUFFLE_OFF = "Turn Shuffle Off"
 	var MUSIC_SPOTIFY_TURN_REPEAT_ONE_ON = "Turn Repeat One On"
 	var MUSIC_SPOTIFY_TURN_REPEAT_ONE_OFF = "Turn Repeat Off"
-<<<<<<< HEAD
-	val MUSIC_SPOTIFY_ADD_TO_COLLECTION = "Like"
-	val MUSIC_SPOTIFY_THUMB_UP = "Thumb Up"
-	val MUSIC_SPOTIFY_THUMBS_UP_SELECTED = "Thumbed Up"
-	val MUSIC_SPOTIFY_THUMB_DOWN = "Thumb Down"
-	val MUSIC_SPOTIFY_THUMBS_DOWN_SELECTED = "Thumbed Down"    // not sure if this exists, but just to be complete
-=======
 	var MUSIC_SPOTIFY_ADD_TO_COLLECTION = "Like"
->>>>>>> f4894c60
+	var MUSIC_SPOTIFY_THUMB_UP = "Thumb Up"
+	var MUSIC_SPOTIFY_THUMBS_UP_SELECTED = "Thumbed Up"
+	var MUSIC_SPOTIFY_THUMB_DOWN = "Thumb Down"
+	var MUSIC_SPOTIFY_THUMBS_DOWN_SELECTED = "Thumbed Down"    // not sure if this exists, but just to be complete
 
 	fun loadResources(context: Context, locale: Locale? = null) {
 		val thisContext = if (locale == null) { context } else {
