--- conflicted
+++ resolved
@@ -108,13 +108,8 @@
 			}
 		}
 
-<<<<<<< HEAD
-		_isPopupSupported.value = true
-		_isPopupNotSupported.value = false
-=======
 		_isPopupSupported.value = summarized.isPopupSupported
 		_isPopupNotSupported.value = summarized.isPopupNotSupported
->>>>>>> 67b856a1
 		_popupStatus.value = { getString(R.string.txt_capabilities_popup_yes) }
 		_popupHint.value = { "" }
 
