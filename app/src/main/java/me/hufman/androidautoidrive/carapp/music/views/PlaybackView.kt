package me.hufman.androidautoidrive.carapp.music.views

import de.bmw.idrive.BMWRemoting
import me.hufman.androidautoidrive.GraphicsHelpers
import me.hufman.androidautoidrive.PhoneAppResources
import me.hufman.androidautoidrive.TimeUtils.formatTime
import me.hufman.androidautoidrive.UnicodeCleaner
import me.hufman.androidautoidrive.carapp.RHMIModelMultiSetterData
import me.hufman.androidautoidrive.carapp.RHMIModelMultiSetterInt
import me.hufman.androidautoidrive.carapp.music.components.ProgressGauge
import me.hufman.androidautoidrive.carapp.music.components.ProgressGaugeAudioState
import me.hufman.androidautoidrive.carapp.music.components.ProgressGaugeToolbarState
import me.hufman.androidautoidrive.findAdjacentComponent
import me.hufman.androidautoidrive.music.MusicAction
import me.hufman.androidautoidrive.music.MusicAppInfo
import me.hufman.androidautoidrive.music.MusicController
import me.hufman.androidautoidrive.music.MusicMetadata
import me.hufman.idriveconnectionkit.rhmi.*

private const val IMAGEID_COVERART_SMALL = 146
private const val IMAGEID_COVERART_LARGE = 147
private const val IMAGEID_ARTIST = 150
private const val IMAGEID_ALBUM = 148
private const val IMAGEID_SONG = 152
private const val IMAGEID_SHUFFLE_OFF = 158
private const val IMAGEID_SHUFFLE_ON = 151

class PlaybackView(val state: RHMIState, val controller: MusicController, carAppImages: Map<String, ByteArray>, val phoneAppResources: PhoneAppResources, val graphicsHelpers: GraphicsHelpers) {
	companion object {
		fun fits(state: RHMIState): Boolean {
			return state is RHMIState.AudioHmiState || (
					state is RHMIState.ToolbarState &&
					state.componentsList.filterIsInstance<RHMIComponent.Gauge>().isNotEmpty() &&
					state.componentsList.filterIsInstance<RHMIComponent.Image>().filter {
						it.getModel() is RHMIModel.RaImageModel
					}.isNotEmpty()
					)
		}
	}

	val appTitleModel: RHMIModel.RaDataModel
	val appLogoModel: RHMIModel.RaImageModel
	val albumArtBigComponent: RHMIComponent.Image?
	val albumArtSmallComponent: RHMIComponent.Image?
	val albumArtBigModel: RHMIModel.RaImageModel
	val albumArtSmallModel: RHMIModel.RaImageModel?
	val artistModel: RHMIModelMultiSetterData
	val albumModel: RHMIModelMultiSetterData
	val trackModel: RHMIModelMultiSetterData
	val gaugeModel: ProgressGauge
	val currentTimeModel: RHMIModelMultiSetterData
	val maximumTimeModel: RHMIModelMultiSetterData

	val queueToolbarButton: RHMIComponent.ToolbarButton
	val customActionButton: RHMIComponent.ToolbarButton
	val skipBackButton: RHMIComponent.ToolbarButton
	val skipNextButton: RHMIComponent.ToolbarButton
	val shuffleButton: RHMIComponent.ToolbarButton

	val albumArtPlaceholderBig = carAppImages["$IMAGEID_COVERART_LARGE.png"]
	val albumArtPlaceholderSmall = carAppImages["$IMAGEID_COVERART_SMALL.png"]

	var displayedApp: MusicAppInfo? = null  // the app that was last redrawn
	var displayedSong: MusicMetadata? = null    // the song  that was last redrawn
	var displayedConnected: Boolean = false     // whether the controller was connected during redraw
	var isNewerIDrive: Boolean = false

	init {
		// discover widgets
		if (state is RHMIState.AudioHmiState) {
			appTitleModel = state.getTextModel()?.asRaDataModel()!!
			appLogoModel = state.getProviderLogoImageModel()?.asRaImageModel()!!

			albumArtBigComponent = null
			albumArtSmallComponent = null
			albumArtBigModel = state.getCoverImageModel()?.asRaImageModel()!!
			albumArtSmallModel = null

			artistModel = RHMIModelMultiSetterData(listOf(state.getArtistTextModel()?.asRaDataModel()))
			albumModel = RHMIModelMultiSetterData(listOf(state.getAlbumTextModel()?.asRaDataModel()))
			trackModel = RHMIModelMultiSetterData(listOf(state.getTrackTextModel()?.asRaDataModel()))

			currentTimeModel = RHMIModelMultiSetterData(listOf(state.getCurrentTimeModel()?.asRaDataModel()))
			maximumTimeModel = RHMIModelMultiSetterData(listOf(state.getElapsingTimeModel()?.asRaDataModel()))
			gaugeModel = ProgressGaugeAudioState(state.getPlaybackProgressModel()?.asRaDataModel()!!)

			// playlist model populates the back/title/next section

			queueToolbarButton = state.toolbarComponentsList[2]
			customActionButton = state.toolbarComponentsList[3]
			skipBackButton = state.toolbarComponentsList[4]
			skipNextButton = state.toolbarComponentsList[5]
		} else {
			state as RHMIState.ToolbarState
			appTitleModel = state.getTextModel()?.asRaDataModel()!!
			appLogoModel = state.componentsList.filterIsInstance<RHMIComponent.Image>().filter {
				var property = it.properties[20]
				val smallPosition = (property as? RHMIProperty.LayoutBag)?.get(1)
				val widePosition = (property as? RHMIProperty.LayoutBag)?.get(0)
				(smallPosition is Int && smallPosition < 1900) &&
						(widePosition is Int && widePosition < 1900)
			}.first().getModel()?.asRaImageModel()!!

			val smallComponents = state.componentsList.filter {
				val property = it.properties[20]
				val smallPosition = (property as? RHMIProperty.LayoutBag)?.get(1)
				smallPosition is Int && smallPosition < 1900
			}
			val wideComponents = state.componentsList.filter {
				val property = it.properties[20]
				val widePosition = (property as? RHMIProperty.LayoutBag)?.get(0)
				widePosition is Int && widePosition < 1900
			}
			albumArtBigComponent = wideComponents.filterIsInstance<RHMIComponent.Image>().first {
				(it.properties[10]?.value as? Int ?: 0) == 320
			}
			albumArtBigModel = albumArtBigComponent.getModel()?.asRaImageModel()!!
			albumArtSmallComponent = smallComponents.filterIsInstance<RHMIComponent.Image>().first {
				(it.properties[10]?.value as? Int ?: 0) == 200
			}
			albumArtSmallModel = albumArtSmallComponent.getModel()?.asRaImageModel()!!

<<<<<<< HEAD
			val artists = arrayOf(smallComponents, wideComponents).map { components ->
				findAdjacentComponent(components) { it.asImage()?.getModel()?.asImageIdModel()?.imageId == IMAGEID_ARTIST }
			}
			artistModel = RHMIModelMultiSetterData(artists.map { it?.asLabel()?.getModel()?.asRaDataModel() })

			val albums = arrayOf(smallComponents, wideComponents).map { components ->
				findAdjacentComponent(components) { it.asImage()?.getModel()?.asImageIdModel()?.imageId == IMAGEID_ALBUM }
			}
			albumModel = RHMIModelMultiSetterData(albums.map { it?.asLabel()?.getModel()?.asRaDataModel() })

			val titles = arrayOf(smallComponents, wideComponents).map { components ->
				findAdjacentComponent(components) { it.asImage()?.getModel()?.asImageIdModel()?.imageId == IMAGEID_SONG }
			}
			trackModel = RHMIModelMultiSetterData(titles.map { it?.asLabel()?.getModel()?.asRaDataModel() })

			val currentTimes = arrayOf(smallComponents, wideComponents).map { components ->
				components.filterIsInstance<RHMIComponent.Label>().dropLast(1).last()
			}
			currentTimeModel = RHMIModelMultiSetterData(currentTimes.map { it.asLabel()?.getModel()?.asRaDataModel() })
			val maxTimes = arrayOf(smallComponents, wideComponents).map { components ->
				components.filterIsInstance<RHMIComponent.Label>().last()
			}
			maximumTimeModel = RHMIModelMultiSetterData(maxTimes.map { it.asLabel()?.getModel()?.asRaDataModel() })
			val gauges = arrayOf(smallComponents, wideComponents).map { components ->
				components.filterIsInstance<RHMIComponent.Gauge>().first()
			}
			gaugeModel = ProgressGaugeToolbarState(RHMIModelMultiSetterInt(gauges.map { it.getModel()?.asRaIntModel() }))

			queueToolbarButton = state.toolbarComponentsList[2]
			customActionButton = state.toolbarComponentsList[4]
			skipBackButton = state.toolbarComponentsList[6]
			skipNextButton = state.toolbarComponentsList[7]
		}
=======
		queueToolbarButton = state.toolbarComponentsList[2]
		customActionButton = state.toolbarComponentsList[4]
		shuffleButton = state.toolbarComponentsList[5]
		skipBackButton = state.toolbarComponentsList[6]
		skipNextButton = state.toolbarComponentsList[7]
>>>>>>> 5b311356
	}

	fun initWidgets(appSwitcherView: AppSwitcherView, enqueuedView: EnqueuedView, browseView: BrowseView, customActionsView: CustomActionsView) {
		state as RHMIState.ToolbarState

		val buttons = state.toolbarComponentsList
		buttons[0].getTooltipModel()?.asRaDataModel()?.value = L.MUSIC_APPLIST_TITLE
		buttons[0].getAction()?.asHMIAction()?.getTargetModel()?.asRaIntModel()?.value = appSwitcherView.state.id

		buttons[1].getTooltipModel()?.asRaDataModel()?.value = L.MUSIC_BROWSE_TITLE
		buttons[1].getAction()?.asRAAction()?.rhmiActionCallback = RHMIActionButtonCallback {
			browseView.clearPages()
			val page = browseView.pushBrowsePage(null)
			buttons[1].getAction()?.asHMIAction()?.getTargetModel()?.asRaIntModel()?.value = page.state.id
		}

		buttons[2].getTooltipModel()?.asRaDataModel()?.value = L.MUSIC_QUEUE_TITLE
		buttons[2].setEnabled(false)
		buttons[2].getAction()?.asHMIAction()?.getTargetModel()?.asRaIntModel()?.value = enqueuedView.state.id

		customActionButton.getTooltipModel()?.asRaDataModel()?.value = L.MUSIC_CUSTOMACTIONS_TITLE
		customActionButton.setEnabled(false)
		customActionButton.getAction()?.asHMIAction()?.getTargetModel()?.asRaIntModel()?.value = customActionsView.state.id

		skipBackButton.getTooltipModel()?.asRaDataModel()?.value = L.MUSIC_SKIP_PREVIOUS
		skipBackButton.getAction()?.asRAAction()?.rhmiActionCallback = RHMIActionButtonCallback { controller.skipToPrevious() }

<<<<<<< HEAD
		skipNextButton.getTooltipModel()?.asRaDataModel()?.value = L.MUSIC_SKIP_NEXT
		skipNextButton.getAction()?.asRAAction()?.rhmiActionCallback = RHMIActionButtonCallback { controller.skipToNext() }

		// try to hide extra buttons
		if (state !is RHMIState.AudioHmiState) {
			// the book icon
			try {
				buttons[3].getImageModel()?.asImageIdModel()?.imageId = 0
			} catch (e: BMWRemoting.ServiceException) {
				buttons[3].setVisible(false)
			}
			buttons[3].setSelectable(false)
=======
		buttons[5].getTooltipModel()?.asRaDataModel()?.value = L.MUSIC_TURN_SHUFFLE_ON
		buttons[5].getAction()?.asRAAction()?.rhmiActionCallback = RHMIActionButtonCallback { controller.toggleShuffle() }
>>>>>>> 5b311356

			// shuffle isn't supported with MediaController for some reason, maybe try parsing custom actions
			try {
				buttons[5].getImageModel()?.asImageIdModel()?.imageId = 0
			} catch (e: BMWRemoting.ServiceException) {
				buttons[5].setVisible(false)
			}
			buttons[5].setSelectable(false)
		}

		if (state is RHMIState.AudioHmiState) {
			val playlistModel = state.getPlayListModel()?.asRaListModel()
			if (playlistModel != null) {
				val playlist = RHMIModel.RaListModel.RHMIListConcrete(3)
				playlist.addRow(arrayOf(false, BMWRemoting.RHMIResourceIdentifier(BMWRemoting.RHMIResourceType.IMAGEID, 159), L.MUSIC_SKIP_PREVIOUS))
				playlist.addRow(arrayOf(false, BMWRemoting.RHMIResourceIdentifier(BMWRemoting.RHMIResourceType.IMAGEID, 149), ""))
				playlist.addRow(arrayOf(false, BMWRemoting.RHMIResourceIdentifier(BMWRemoting.RHMIResourceType.IMAGEID, 160), L.MUSIC_SKIP_NEXT))
				playlistModel.setValue(playlist, 0, 3, 3)
			}
			state.getPlayListFocusRowModel()?.asRaIntModel()?.value = 1
			state.getPlayListAction()?.asRAAction()?.rhmiActionCallback = RHMIActionListCallback { index ->
				when (index) {
					0 -> controller.skipToPrevious()
					1 -> controller.seekTo(0)
					2 -> controller.skipToNext()
				}
			}
		}
	}

	fun show() {
		redraw()
	}

	fun redraw() {
		if (displayedApp != controller.currentAppInfo) {
			redrawApp()
		}
		if (displayedSong != controller.getMetadata() ||
				displayedConnected != controller.isConnected()) {
			redrawSong()
		}
		redrawQueueButton()
		redrawShuffleButton()
		redrawActions()
		redrawPosition()
	}

	private fun redrawApp() {
		val app = controller.currentAppInfo ?: return
		appTitleModel.value = app.name
		val image = graphicsHelpers.compress(app.icon, 48, 48)
		appLogoModel.value = image
		displayedApp = app
	}

	private fun redrawSong() {
		val song = controller.getMetadata()
		artistModel.value = if (controller.isConnected()) {
			UnicodeCleaner.clean(song?.artist ?: "")
		} else { L.MUSIC_DISCONNECTED }
		albumModel.value = UnicodeCleaner.clean(song?.album ?: "")
		trackModel.value = UnicodeCleaner.clean(song?.title ?: "")
		if (song?.coverArt != null) {
			albumArtBigModel.value = graphicsHelpers.compress(song.coverArt, 320, 320, quality = 65)
<<<<<<< HEAD
			if (albumArtSmallModel != null) {
				albumArtSmallModel.value = graphicsHelpers.compress(song.coverArt, 200, 200, quality = 65)
			}
			albumArtBigComponent?.setVisible(true)
			albumArtSmallComponent?.setVisible(true)
=======
			albumArtSmallModel.value = graphicsHelpers.compress(song.coverArt, 200, 200, quality = 65)
			albumArtBigComponent.setVisible(true)
			albumArtSmallComponent.setVisible(true)
>>>>>>> 5b311356
		} else if (song?.coverArtUri != null) {
			try {
				val coverArt = phoneAppResources.getUriDrawable(song.coverArtUri)
				albumArtBigModel.value = graphicsHelpers.compress(coverArt, 320, 320, quality = 65)
				if (albumArtSmallModel != null) {
					albumArtSmallModel.value = graphicsHelpers.compress(coverArt, 200, 200, quality = 65)
				}
				albumArtBigComponent?.setVisible(true)
				albumArtSmallComponent?.setVisible(true)
			} catch (e: Exception) {
				showPlaceholderCoverart()
			}
		} else {
			showPlaceholderCoverart()
		}

		// update the audio state playlist
		if (state is RHMIState.AudioHmiState) {
			val playlistModel = state.getPlayListModel()?.asRaListModel()
			val playlist = RHMIModel.RaListModel.RHMIListConcrete(3)
			playlist.addRow(arrayOf(false, "", ""))     // need some blank row so that the setValue startIndex works
			playlist.addRow(arrayOf(false, BMWRemoting.RHMIResourceIdentifier(BMWRemoting.RHMIResourceType.IMAGEID, 149), song?.title ?: ""))
			playlistModel?.setValue(playlist, 1, 1, 3)
		}

		displayedSong = song
		displayedConnected = controller.isConnected()
	}

	private fun showPlaceholderCoverart() {
		if (albumArtPlaceholderBig != null) {
			albumArtBigModel.value = albumArtPlaceholderBig
		} else {
			albumArtBigComponent?.setVisible(false)
		}
		if (albumArtPlaceholderSmall != null) {
			albumArtSmallModel?.value = albumArtPlaceholderSmall
		} else {
			albumArtSmallComponent?.setVisible(false)
		}
	}

	private fun redrawQueueButton() {
		val queue = controller.getQueue()
		queueToolbarButton.setEnabled(queue?.isNotEmpty() == true)
	}

	private fun redrawActions() {
		val customactions = controller.getCustomActions()
		customActionButton.setEnabled(customactions.isNotEmpty())

		skipBackButton.setEnabled(controller.isSupportedAction(MusicAction.SKIP_TO_PREVIOUS))
		skipNextButton.setEnabled(controller.isSupportedAction(MusicAction.SKIP_TO_NEXT))
	}

	private fun redrawShuffleButton() {
		if (controller.isSupportedAction(MusicAction.SET_SHUFFLE_MODE)) {
			if (controller.isShuffling()) {
				shuffleButton.getTooltipModel()?.asRaDataModel()?.value = L.MUSIC_TURN_SHUFFLE_OFF
				shuffleButton.getImageModel()?.asImageIdModel()?.imageId = IMAGEID_SHUFFLE_ON
			} else {
				shuffleButton.getTooltipModel()?.asRaDataModel()?.value = L.MUSIC_TURN_SHUFFLE_ON
				shuffleButton.getImageModel()?.asImageIdModel()?.imageId = IMAGEID_SHUFFLE_OFF
			}
			shuffleButton.setVisible(true)
		} else {
			if (isNewerIDrive) {
				shuffleButton.setVisible(false)
			} else {
				try {
					shuffleButton.getImageModel()?.asImageIdModel()?.imageId = 0
				} catch (e: BMWRemoting.ServiceException) {
					isNewerIDrive = true
					shuffleButton.setVisible(false)

					// the car has cleared the icon even though it threw an exception
					// so set the icon to a valid imageId again
					// to make sure the idempotent layer properly sets the icon in the future
					shuffleButton.getImageModel()?.asImageIdModel()?.imageId = IMAGEID_SONG
				}
			}
		}
	}

	private fun redrawPosition() {
		val progress = controller.getPlaybackPosition()
		if (progress.maximumPosition > 0) {
			gaugeModel.value = (100 * progress.getPosition() / progress.maximumPosition).toInt()
		} else {
			gaugeModel.value = 50
		}
		maximumTimeModel.value = formatTime(progress.maximumPosition)
		currentTimeModel.value = if (progress.playbackPaused && System.currentTimeMillis() % 1000 >= 500) {
			"   :  "
		} else {
			formatTime(progress.getPosition())
		}
	}

}<|MERGE_RESOLUTION|>--- conflicted
+++ resolved
@@ -53,8 +53,8 @@
 
 	val queueToolbarButton: RHMIComponent.ToolbarButton
 	val customActionButton: RHMIComponent.ToolbarButton
-	val skipBackButton: RHMIComponent.ToolbarButton
-	val skipNextButton: RHMIComponent.ToolbarButton
+	var skipBackButton: RHMIComponent.ToolbarButton? = null
+	var skipNextButton: RHMIComponent.ToolbarButton? = null
 	val shuffleButton: RHMIComponent.ToolbarButton
 
 	val albumArtPlaceholderBig = carAppImages["$IMAGEID_COVERART_LARGE.png"]
@@ -87,9 +87,8 @@
 			// playlist model populates the back/title/next section
 
 			queueToolbarButton = state.toolbarComponentsList[2]
-			customActionButton = state.toolbarComponentsList[3]
-			skipBackButton = state.toolbarComponentsList[4]
-			skipNextButton = state.toolbarComponentsList[5]
+			customActionButton = state.toolbarComponentsList[4]
+			shuffleButton = state.toolbarComponentsList[5]
 		} else {
 			state as RHMIState.ToolbarState
 			appTitleModel = state.getTextModel()?.asRaDataModel()!!
@@ -120,7 +119,6 @@
 			}
 			albumArtSmallModel = albumArtSmallComponent.getModel()?.asRaImageModel()!!
 
-<<<<<<< HEAD
 			val artists = arrayOf(smallComponents, wideComponents).map { components ->
 				findAdjacentComponent(components) { it.asImage()?.getModel()?.asImageIdModel()?.imageId == IMAGEID_ARTIST }
 			}
@@ -151,16 +149,10 @@
 
 			queueToolbarButton = state.toolbarComponentsList[2]
 			customActionButton = state.toolbarComponentsList[4]
+			shuffleButton = state.toolbarComponentsList[5]
 			skipBackButton = state.toolbarComponentsList[6]
 			skipNextButton = state.toolbarComponentsList[7]
 		}
-=======
-		queueToolbarButton = state.toolbarComponentsList[2]
-		customActionButton = state.toolbarComponentsList[4]
-		shuffleButton = state.toolbarComponentsList[5]
-		skipBackButton = state.toolbarComponentsList[6]
-		skipNextButton = state.toolbarComponentsList[7]
->>>>>>> 5b311356
 	}
 
 	fun initWidgets(appSwitcherView: AppSwitcherView, enqueuedView: EnqueuedView, browseView: BrowseView, customActionsView: CustomActionsView) {
@@ -185,12 +177,14 @@
 		customActionButton.setEnabled(false)
 		customActionButton.getAction()?.asHMIAction()?.getTargetModel()?.asRaIntModel()?.value = customActionsView.state.id
 
-		skipBackButton.getTooltipModel()?.asRaDataModel()?.value = L.MUSIC_SKIP_PREVIOUS
-		skipBackButton.getAction()?.asRAAction()?.rhmiActionCallback = RHMIActionButtonCallback { controller.skipToPrevious() }
-
-<<<<<<< HEAD
-		skipNextButton.getTooltipModel()?.asRaDataModel()?.value = L.MUSIC_SKIP_NEXT
-		skipNextButton.getAction()?.asRAAction()?.rhmiActionCallback = RHMIActionButtonCallback { controller.skipToNext() }
+		shuffleButton.getTooltipModel()?.asRaDataModel()?.value = L.MUSIC_TURN_SHUFFLE_ON
+		shuffleButton.getAction()?.asRAAction()?.rhmiActionCallback = RHMIActionButtonCallback { controller.toggleShuffle() }
+
+		skipBackButton?.getTooltipModel()?.asRaDataModel()?.value = L.MUSIC_SKIP_PREVIOUS
+		skipBackButton?.getAction()?.asRAAction()?.rhmiActionCallback = RHMIActionButtonCallback { controller.skipToPrevious() }
+
+		skipNextButton?.getTooltipModel()?.asRaDataModel()?.value = L.MUSIC_SKIP_NEXT
+		skipNextButton?.getAction()?.asRAAction()?.rhmiActionCallback = RHMIActionButtonCallback { controller.skipToNext() }
 
 		// try to hide extra buttons
 		if (state !is RHMIState.AudioHmiState) {
@@ -201,21 +195,11 @@
 				buttons[3].setVisible(false)
 			}
 			buttons[3].setSelectable(false)
-=======
-		buttons[5].getTooltipModel()?.asRaDataModel()?.value = L.MUSIC_TURN_SHUFFLE_ON
-		buttons[5].getAction()?.asRAAction()?.rhmiActionCallback = RHMIActionButtonCallback { controller.toggleShuffle() }
->>>>>>> 5b311356
-
-			// shuffle isn't supported with MediaController for some reason, maybe try parsing custom actions
-			try {
-				buttons[5].getImageModel()?.asImageIdModel()?.imageId = 0
-			} catch (e: BMWRemoting.ServiceException) {
-				buttons[5].setVisible(false)
-			}
-			buttons[5].setSelectable(false)
 		}
 
 		if (state is RHMIState.AudioHmiState) {
+			buttons[3].setVisible(false)
+
 			val playlistModel = state.getPlayListModel()?.asRaListModel()
 			if (playlistModel != null) {
 				val playlist = RHMIModel.RaListModel.RHMIListConcrete(3)
@@ -270,17 +254,11 @@
 		trackModel.value = UnicodeCleaner.clean(song?.title ?: "")
 		if (song?.coverArt != null) {
 			albumArtBigModel.value = graphicsHelpers.compress(song.coverArt, 320, 320, quality = 65)
-<<<<<<< HEAD
 			if (albumArtSmallModel != null) {
 				albumArtSmallModel.value = graphicsHelpers.compress(song.coverArt, 200, 200, quality = 65)
 			}
 			albumArtBigComponent?.setVisible(true)
 			albumArtSmallComponent?.setVisible(true)
-=======
-			albumArtSmallModel.value = graphicsHelpers.compress(song.coverArt, 200, 200, quality = 65)
-			albumArtBigComponent.setVisible(true)
-			albumArtSmallComponent.setVisible(true)
->>>>>>> 5b311356
 		} else if (song?.coverArtUri != null) {
 			try {
 				val coverArt = phoneAppResources.getUriDrawable(song.coverArtUri)
@@ -332,8 +310,8 @@
 		val customactions = controller.getCustomActions()
 		customActionButton.setEnabled(customactions.isNotEmpty())
 
-		skipBackButton.setEnabled(controller.isSupportedAction(MusicAction.SKIP_TO_PREVIOUS))
-		skipNextButton.setEnabled(controller.isSupportedAction(MusicAction.SKIP_TO_NEXT))
+		skipBackButton?.setEnabled(controller.isSupportedAction(MusicAction.SKIP_TO_PREVIOUS))
+		skipNextButton?.setEnabled(controller.isSupportedAction(MusicAction.SKIP_TO_NEXT))
 	}
 
 	private fun redrawShuffleButton() {
