<?xml version="1.0" encoding="utf-8"?>
<layout xmlns:android="http://schemas.android.com/apk/res/android"
    xmlns:app="http://schemas.android.com/apk/res-auto">
    <data class="MusicPermissionsBinding">
        <variable
            name="controller"
            type="me.hufman.androidautoidrive.phoneui.controllers.PermissionsController" />
        <variable
            name="viewModel"
            type="me.hufman.androidautoidrive.phoneui.viewmodels.PermissionsModel" />
    </data>
    <LinearLayout
        android:orientation="vertical" android:layout_width="match_parent"
        android:layout_height="match_parent">
<<<<<<< HEAD

=======
>>>>>>> 5e0a51c2
        <LinearLayout
            android:layout_width="match_parent"
            android:layout_height="wrap_content"
            android:layout_marginBottom="4dp"
            android:gravity="center_vertical">
            <ImageView
                android:layout_width="24dp"
                android:layout_height="24dp"
                android:paddingEnd="5dp"
                android:visibility="@{!viewModel.hasNotificationPermission}"
                android:onClick="@{() -> controller.promptNotification()}"
                app:srcCompat="@android:drawable/checkbox_off_background" />

            <ImageView
                android:layout_width="24dp"
                android:layout_height="24dp"
                android:paddingEnd="5dp"
                android:visibility="@{viewModel.hasNotificationPermission}"
                android:onClick="@{() -> controller.promptNotification()}"
                app:srcCompat="@android:drawable/checkbox_on_background" />

            <TextView
                android:layout_width="0dp"
                android:layout_height="wrap_content"
                android:layout_weight="1"
                android:text="@string/lbl_grant_sessions" />

            <Button
                android:layout_width="wrap_content"
                android:layout_height="wrap_content"
                android:text="@string/lbl_grant"
                android:textSize="12sp"
                android:onClick="@{() -> controller.promptNotification()}"
                android:visibility="@{!viewModel.hasNotificationPermission}"/>
        </LinearLayout>

        <LinearLayout
            android:layout_width="match_parent"
            android:layout_height="wrap_content"
            android:layout_marginBottom="4dp"
            android:orientation="vertical"
            android:gravity="center_vertical"
            android:visibility="@{viewModel.hasSpotify}">
            <LinearLayout
                android:layout_width="match_parent"
                android:layout_height="wrap_content"
                android:orientation="horizontal"
                android:gravity="center_vertical">

                <ImageView
                    android:layout_width="24dp"
                    android:layout_height="24dp"
                    android:paddingEnd="5dp"
                    android:visibility="@{!viewModel.hasSpotifyControlPermission}"
                    android:onClick="@{() -> controller.promptSpotifyControl()}"
                    app:srcCompat="@android:drawable/checkbox_off_background" />

                <ImageView
                    android:layout_width="24dp"
                    android:layout_height="24dp"
                    android:paddingEnd="5dp"
                    android:visibility="@{viewModel.hasSpotifyControlPermission}"
                    android:onClick="@{() -> controller.clearSpotifyControl()}"
                    app:srcCompat="@android:drawable/checkbox_on_background" />

                <TextView
                    android:layout_width="0dp"
                    android:layout_height="wrap_content"
                    android:layout_weight="1"
                    android:text="@string/lbl_grant_spotify_control" />

                <Button
                    android:layout_width="wrap_content"
                    android:layout_height="wrap_content"
                    android:text="@string/lbl_grant"
                    android:textSize="12sp"
                    android:onClick="@{() -> controller.promptSpotifyControl()}"
                    android:visibility="@{!viewModel.hasSpotifyControlPermission}"/>
            </LinearLayout>
            <TextView
                android:layout_width="match_parent"
                android:layout_height="wrap_content"
                android:visibility="@{viewModel.spotifyHint}"
                android:text="@{viewModel.spotifyHint}" />
        </LinearLayout>

        <LinearLayout
            android:layout_width="match_parent"
            android:layout_height="wrap_content"
            android:layout_marginBottom="4dp"
            android:gravity="center_vertical"
            android:visibility="@{viewModel.hasSpotify}">
            <ImageView
                android:layout_width="24dp"
                android:layout_height="24dp"
                android:paddingEnd="5dp"
                android:visibility="@{!viewModel.isSpotifyWebApiAuthorized()}"
                android:onClick="@{() -> controller.promptSpotifyAuthorization()}"
                app:srcCompat="@android:drawable/checkbox_off_background" />

            <ImageView
                android:layout_width="24dp"
                android:layout_height="24dp"
                android:paddingEnd="5dp"
                android:visibility="@{viewModel.isSpotifyWebApiAuthorized()}"
                android:onClick="@{() -> controller.clearSpotifyAuthorization()}"
                app:srcCompat="@android:drawable/checkbox_on_background" />

            <TextView
                android:layout_width="0dp"
                android:layout_height="wrap_content"
                android:layout_weight="1"
                android:text="@string/lbl_spotify_api_authorized_user_friendly" />

            <Button
                android:layout_width="wrap_content"
                android:layout_height="wrap_content"
                android:text="@string/btn_authorize"
                android:textSize="12sp"
                android:onClick="@{() -> controller.promptSpotifyAuthorization()}"
                android:visibility="@{!viewModel.isSpotifyWebApiAuthorized}"/>
        </LinearLayout>
    </LinearLayout>
</layout><|MERGE_RESOLUTION|>--- conflicted
+++ resolved
@@ -12,10 +12,6 @@
     <LinearLayout
         android:orientation="vertical" android:layout_width="match_parent"
         android:layout_height="match_parent">
-<<<<<<< HEAD
-
-=======
->>>>>>> 5e0a51c2
         <LinearLayout
             android:layout_width="match_parent"
             android:layout_height="wrap_content"
