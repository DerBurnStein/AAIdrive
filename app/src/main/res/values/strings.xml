--- conflicted
+++ resolved
@@ -10,13 +10,8 @@
     <string name="notification_description_chassiscode">Connected to %s</string>
     <string name="notification_description_bmw">Connected to BMW</string>
     <string name="notification_description_mini">Connected to Mini</string>
-<<<<<<< HEAD
     <string name="permission_cds_normal">read generic car info</string>
     <string name="permission_cds_personal">read personal car info</string>
-=======
-    <string name="permission_cds_normal">Generic car information</string>
-    <string name="permission_cds_personal">Personal car information</string>
->>>>>>> 12887b7f
 
     <!-- notification channel names -->
     <string name="notification_channel_assistant">Assistant Launcher</string>
