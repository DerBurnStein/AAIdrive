# Add project specific ProGuard rules here.
# You can control the set of applied configuration files using the
# proguardFiles setting in build.gradle.
#
# For more details, see
#   http://developer.android.com/guide/developing/tools/proguard.html

# If your project uses WebView with JS, uncomment the following
# and specify the fully qualified class name to the JavaScript interface
# class:
#-keepclassmembers class fqcn.of.javascript.interface.for.webview {
#   public *;
#}

# Uncomment this to preserve the line number information for
# debugging stack traces.
-keepattributes SourceFile,LineNumberTable

# If you keep the line number information, uncomment this to
# hide the original source file name.
#-renamesourcefileattribute SourceFile

# https://stackoverflow.com/questions/9651703/using-proguard-with-android-without-obfuscation
-dontobfuscate
-optimizations !code/simplification/arithmetic,!field/*,!class/merging/*,!code/allocation/variable

# randomly hardcoding things to make connected tests pass
-keep class com.google.maps.** { *; }
-keep class kotlin.collections.CollectionsKt
-keep class kotlin.collections.MapsKt
-keep class kotlin.collections.SetsKt
-keep class kotlin.coroutines.intrinsics.IntrinsicsKt
-keep class io.wax911.emojify.model.Emoji { *; }
-keep class me.hufman.androidautoidrive.** { *; }

<<<<<<< HEAD
# Needed only for ConnectedTests
-keep class androidx.drawerlayout.widget.** { boolean isDrawer*(int); }
-keep class kotlin.reflect.jvm.internal.** { *; }
=======
-keepclasseswithmembernames class * {
    native <methods>;
}

-keepclasseswithmembers class * {
    public <init>(android.content.Context, android.util.AttributeSet);
}

-keepclasseswithmembers class * {
    public <init>(android.content.Context, android.util.AttributeSet, int);
}

-keepclassmembers class * extends android.app.Activity {
   public void *(android.view.View);
}

-keepclassmembers enum * {
    public static **[] values();
    public static ** valueOf(java.lang.String);
}

-keep class * implements android.os.Parcelable {
  public static final android.os.Parcelable$Creator *;
}

# Please add these rules to your existing keep rules in order to suppress warnings.
# This is generated automatically by the Android Gradle plugin.
-dontwarn com.fasterxml.jackson.databind.deser.std.StdDeserializer
-dontwarn com.fasterxml.jackson.databind.ser.std.StdSerializer
-dontwarn com.google.errorprone.annotations.FormatMethod
-dontwarn com.google.errorprone.annotations.Immutable
-dontwarn org.bouncycastle.jsse.BCSSLParameters
-dontwarn org.bouncycastle.jsse.BCSSLSocket
-dontwarn org.bouncycastle.jsse.provider.BouncyCastleJsseProvider
-dontwarn org.conscrypt.Conscrypt$Version
-dontwarn org.conscrypt.Conscrypt
-dontwarn org.conscrypt.ConscryptHostnameVerifier
-dontwarn org.openjsse.javax.net.ssl.SSLParameters
-dontwarn org.openjsse.javax.net.ssl.SSLSocket
-dontwarn org.openjsse.net.ssl.OpenJSSE

# And some more for Google Maps
-dontwarn com.google.appengine.api.urlfetch.**
-dontwarn org.joda.convert.FromString
-dontwarn org.joda.convert.ToString
-dontwarn org.slf4j.impl.StaticLoggerBinder

# And from Mapbox
-dontwarn com.google.auto.**
-dontwarn com.mapbox.maps.plugin.**

# And from Sentry
-dontwarn javax.**
>>>>>>> 62f76acf
<|MERGE_RESOLUTION|>--- conflicted
+++ resolved
@@ -33,35 +33,9 @@
 -keep class io.wax911.emojify.model.Emoji { *; }
 -keep class me.hufman.androidautoidrive.** { *; }
 
-<<<<<<< HEAD
 # Needed only for ConnectedTests
 -keep class androidx.drawerlayout.widget.** { boolean isDrawer*(int); }
 -keep class kotlin.reflect.jvm.internal.** { *; }
-=======
--keepclasseswithmembernames class * {
-    native <methods>;
-}
-
--keepclasseswithmembers class * {
-    public <init>(android.content.Context, android.util.AttributeSet);
-}
-
--keepclasseswithmembers class * {
-    public <init>(android.content.Context, android.util.AttributeSet, int);
-}
-
--keepclassmembers class * extends android.app.Activity {
-   public void *(android.view.View);
-}
-
--keepclassmembers enum * {
-    public static **[] values();
-    public static ** valueOf(java.lang.String);
-}
-
--keep class * implements android.os.Parcelable {
-  public static final android.os.Parcelable$Creator *;
-}
 
 # Please add these rules to your existing keep rules in order to suppress warnings.
 # This is generated automatically by the Android Gradle plugin.
@@ -90,5 +64,4 @@
 -dontwarn com.mapbox.maps.plugin.**
 
 # And from Sentry
--dontwarn javax.**
->>>>>>> 62f76acf
+-dontwarn javax.**